--- conflicted
+++ resolved
@@ -94,11 +94,7 @@
         else:
             self.sink_node.inputs.substitutions = subj_subs
 
-<<<<<<< HEAD
-    def sink_outputs(self, dir_name=""):
-=======
     def sink_outputs(self, dir_name=None):
->>>>>>> 4f527e37
         """Connect the outputs of a workflow to a datasink."""
 
         outputs = self.out_node.outputs.get()
