from __future__ import division
import os
import os.path as op
from glob import glob
import hashlib
import re

import numpy as np
import scipy as sp
from scipy import stats
import nibabel as nib
import nipy.modalities.fmri.hemodynamic_models as hrf

from sklearn.cross_validation import (cross_val_score,
                                      LeaveOneOut, LeaveOneLabelOut)

import moss
from lyman import gather_project_info, gather_experiment_info


def iterated_deconvolution(data, evs, tr=2, hpf_cutoff=128, filter_data=True,
                           copy_data=False, split_confounds=True,
                           hrf_model="canonical", fir_bins=12):
    """Deconvolve stimulus events from an ROI data matrix.

    Parameters
    ----------
    data : ntp x n_feat
        array of fMRI data from an ROI
    evs : sequence of n x 3 arrays
        list of (onset, duration, amplitude) event specifications
    tr : int
        time resolution in seconds
    hpf_cutoff : float or None
        filter cutoff in seconds or None to skip filter
    filter_data : bool
        if False data is assumed to have been filtered
    copy_data : if False data is filtered in place
    split_confounds : boolean
        if true, confound regressors are separated by event type
    hrf_model : string
        nipy hrf_model specification name
    fir_bins : none or int
        number of bins if hrf_model is "fir"

    Returns
    -------
    coef_array : n_ev x n_feat array
        array of deconvolved parameter estimates

    """
    # Possibly filter the data
    ntp = data.shape[0]
    if hpf_cutoff is not None:
        F = moss.fsl_highpass_matrix(ntp, hpf_cutoff, tr)
        if filter_data:
            if copy_data:
                data = data.copy()
            data[:] = np.dot(F, data)
    # Demean by feature
    data -= data.mean(axis=0)

    # Devoncolve the parameter estimate for each event
    coef_list = []
    for X_i in event_designs(evs, ntp, tr, split_confounds,
                             hrf_model, fir_bins):
        # Filter each design matrix
        if hpf_cutoff is not None:
            X_i = np.dot(F, X_i)
        X_i -= X_i.mean(axis=0)
        # Fit an OLS model
        beta_i, _, _, _ = np.linalg.lstsq(X_i, data)
        # Select the relevant betas
        if hrf_model == "fir":
            coef_list.append(np.hstack(beta_i[:fir_bins]))
        else:
            coef_list.append(beta_i[0])

    return np.vstack(coef_list)


def event_designs(evs, ntp, tr=2, split_confounds=True,
                  hrf_model="canonical", fir_bins=12):
    """Generator function to return event-wise design matrices.

    Parameters
    ----------
    evs : sequence of n x 3 arrays
        list of (onset, duration, amplitude) event secifications
    ntp : int
        total number of timepoints in experiment
    tr : int
        time resolution in seconds
    split_confounds : boolean
        if true, confound regressors are separated by event type
    hrf_model : string
        nipy hrf_model specification name
    fir_bins : none or int
        number of bins if hrf_model is "fir"

    Yields
    ------
    design_mat : ntp x (2 or n event + 1) array
        yields a design matrix to deconvolve each event
        with the event of interest as the first column

    """
    n_cond = len(evs)
    master_sched = moss.make_master_schedule(evs)

    # Create a vector of frame onset times
    frametimes = np.linspace(0, ntp * tr - tr, ntp)

    # Set up FIR bins, maybe
    if hrf_model == "fir":
        fir_delays = np.linspace(0, tr * (fir_bins - 1), fir_bins)
    else:
        fir_delays = None

    # Generator loop
    for ii, row in enumerate(master_sched):
        # Unpack the schedule row
        time, dur, amp, ev_id, stim_idx = row

        # Generate the regressor for the event of interest
        ev_interest = np.atleast_2d(row[:3]).T
        design_mat, _ = hrf.compute_regressor(ev_interest,
                                              hrf_model,
                                              frametimes,
                                              fir_delays=fir_delays)

        # Build the confound regressors
        if split_confounds:
            # Possibly one for each event type
            for cond in range(n_cond):
                cond_idx = master_sched[:, 3] == cond
                conf_sched = master_sched[cond_idx]
                if cond == ev_id:
                    conf_sched = np.delete(conf_sched, stim_idx, 0)
                conf_reg, _ = hrf.compute_regressor(conf_sched[:, :3].T,
                                                    hrf_model,
                                                    frametimes,
                                                    fir_delays=fir_delays)
                design_mat = np.column_stack((design_mat, conf_reg))
        else:
            # Or a single confound regressor
            conf_sched = np.delete(master_sched, ii, 0)
            conf_reg, _ = hrf.compute_regressor(conf_sched[:, :3].T,
                                                hrf_model,
                                                frametimes,
                                                fir_delays=fir_delays)
            design_mat = np.column_stack((design_mat, conf_reg))

        yield design_mat


def extract_dataset(evs, timeseries, mask, tr=2, frames=None):
    """Extract model and targets for single run of fMRI data.

    Parameters
    ----------
    evs : event sequence
        each element in the sequence is n_ev x 3 array of
        onset, duration, amplitude
    timeseries : 4D numpy array
        BOLD data
    mask : 3D boolean array
        ROI mask
    tr : int
        acquistion TR (in seconds)
    frames : sequence of ints, optional
        extract frames relative to event onsets or at onsets if None

    Returns
    -------
    X : (n_frame) x n_samp x n_feat array
        model matrix (zscored by feature)
        if n_frame is 1, matrix is 2D
    y : n_ev vector
        target vector

    """
    sched = moss.make_master_schedule(evs)

    if frames is None:
        frames = [0]
    elif not hasattr(frames, "__len__"):
        frames = [frames]

    # Double check mask datatype
    if not mask.dtype == np.bool:
        raise ValueError("Mask must be boolean array")

    # Initialize the outputs
    X = np.zeros((len(frames), sched.shape[0], mask.sum()))
    y = sched[:, 3].astype(int)

    # Extract the ROI into a 2D n_tr x n_feat
    roi_data = timeseries[mask].T

    # Build the data array
    for i, frame in enumerate(frames):
        onsets = (sched[:, 0] / tr).astype(int)
        onsets += frame
        X[i, ...] = sp.stats.zscore(roi_data[onsets])

    return X.squeeze(), y


def fmri_dataset(subj, problem, roi_name, mask_name=None,
                 exp_name=None, frames=None, confounds=None):
    """Build decoding dataset from predictable lyman outputs.

    This function will make use of the LYMAN_DIR environment variable
    to access information about where the relevant data live, so that
    must be set properly.

    This function caches its results and, on repeated calls,
    hashes the arguments and checks those against the hash value
    associated with the stored data. The hashing process considers
    the timestamp on the relevant data files, but not the data itself.

    Parameters
    ----------
    subj : string
        subject id
    problem : string
        problem name corresponding to set of event types
    roi_name : string
        ROI name associated with data
    mask_name : string, optional
        name of ROI mask that can be found in data hierachy,
        uses roi_name if absent
    exp_name : string, optional
        lyman experiment name where timecourse data can be found
        in analysis hierarchy
    frames : int or sequence of ints, optional
        extract frames relative to event onsets or at onsets if None
    confounds : obs X n array
        array of observations confounding variables to regress out
        to regress out of the data matrix during extraction

    Returns
    -------
    data : dictionary
        dictionary with X, y, and runs entries

    """
    project = gather_project_info()
    if exp_name is None:
        exp_name = project["default_exp"]
    exp = gather_experiment_info(exp_name)

    if mask_name is None:
        mask_name = roi_name

    # Find the relevant disk location for the dataaset file
    ds_file = op.join(project["analysis_dir"],
                      exp_name, subj, "mvpa",
                      problem, roi_name, "dataset.npz")

    # Make sure the target location exists
    try:
        os.makedirs(op.dirname(ds_file))
    except OSError:
        pass

    # Get paths to the relevant files
    mask_file = op.join(project["data_dir"], subj, "masks",
                        "%s.nii.gz" % mask_name)
    problem_file = op.join(project["data_dir"], subj, "events",
                           "%s.npz" % problem)
    ts_dir = op.join(project["analysis_dir"], exp_name, subj,
                     "reg", "epi", "unsmoothed")
    n_runs = len(glob(op.join(ts_dir, "run_*")))
    ts_files = [op.join(ts_dir, "run_%d" % (r_i + 1),
                        "timeseries_xfm.nii.gz") for r_i in range(n_runs)]

    # Get the hash value for this dataset
    ds_hash = hashlib.sha1()
    ds_hash.update(mask_name)
    ds_hash.update(str(op.getmtime(mask_file)))
    ds_hash.update(str(op.getmtime(problem_file)))
    for ts_file in ts_files:
        ds_hash.update(str(op.getmtime(ts_file)))
    ds_hash.update(np.asarray(frames).data)
    ds_hash.update(np.asarray(confounds).data)
    ds_hash = ds_hash.hexdigest()

    # If the file exists and the hash matches, convert to a dict and return
    if op.exists(ds_file):
        ds_obj = np.load(ds_file)
        if ds_hash == str(ds_obj["hash"]):
            dataset = dict(ds_obj.items())
            for k, v in dataset.items():
                if v.dtype.kind == "S":
                    dataset[k] = str(v)
            return dataset

    # Othersies, initialize outputs
    X, y, runs = [], [], []

    # Load mask file
    mask_data = nib.load(mask_file).get_data().astype(bool)

    # Load the event information
    problem_data = np.load(problem_file)
    event_names = problem_data["event_names"]

    # Make each runs' dataset
    for r_i in range(n_runs):
        ts_data = nib.load(ts_files[r_i]).get_data()

        evs = [problem_data[ev][r_i] for ev in event_names]

        # Use the basic extractor function
        X_i, y_i = extract_dataset(evs, ts_data, mask_data,
                                   exp["TR"], frames)

        # Just add to list
        X.append(X_i)
        y.append(y_i)
        runs.append(np.ones_like(y_i) * r_i)

    # Stick the list items together for final dataset
    if frames is not None and len(frames) > 1:
        X = np.concatenate(X, axis=1)
    else:
        X = np.concatenate(X, axis=0)
    y = np.concatenate(y)
    runs = np.concatenate(runs)

    # Regress the confound vector out from the data matrix
    if confounds is not None:
        X = np.atleast_3d(X)
        confounds = np.asarray(confounds)
        confounds = stats.zscore(confounds.reshape(X.shape[1], -1))
        denom = confounds / np.dot(confounds.T, confounds)
        for X_i in X:
            X_i -= np.dot(X_i.T, confounds).T * denom
        X = X.squeeze()

    # Save to disk and return
    dataset = dict(X=X, y=y, runs=runs, roi_name=roi_name, subj=subj,
                   event_names=event_names, problem=problem, frames=frames,
                   collapse=collapse, confounds=confounds, hash=ds_hash)
    np.savez(ds_file, **dataset)
    return dataset


def load_datasets(problem, roi_name, mask_name=None, frames=None,
                  collapse=None, exp_name=None, confounds=None,
                  subjects=None, dv=None):
    """Load datasets for a group of subjects, possibly in parallel.

    Parameters
    ----------
    problem : string
        problem name corresponding to set of event types
    roi_name : string
        ROI name associated with data
    mask_name : string, optional
        name of ROI mask that can be found in data hierachy,
        uses roi_name if absent
    frames : int or sequence
        frames relative to stimulus onsets in event file to extract
    collapse : int or slice
        if int, returns that element in first dimension
        if slice, take mean over the slice (both relative to
        frames, not to the actual onsets) otherwise return each frame
    exp_name : string, optional
        lyman experiment name where timecourse data can be found
        in analysis hierarchy
    confounds : sequence of arrays, optional
        list ofsubject-specific obs x n arrays of confounding variables
        to regress out of the data matrix during extraction
    subjects : sequence of strings, optional
        sequence of subjects to return; if none reads subjects.txt file
        from lyman directory and uses all defined there
    dv : IPython cluster direct view, optional
        if provided, executes in parallel using the cluster

    Returns
    -------
    data : list of dicts
       list of mvpa dictionaries

    """
    if subjects is None:
        subj_file = op.join(os.environ["LYMAN_DIR"], "subjects.txt")
        subjects = np.loadtxt(subj_file, str)

    # Allow to run in serial or parallel
    if dv is None:
        import __builtin__
        map = __builtin__.map
    else:
        map = dv.map_sync

    # Set up lists for the map to work
    problem = [problem for _ in subjects]
    roi_name = [roi_name for _ in subjects]
    mask_name = [mask_name for _ in subjects]
    frames = [frames for _ in subjects]
<<<<<<< HEAD
    exp_name = [exp_name for _ in subjects]
=======
    collapse = [collapse for _ in subjects]
    exp_name = [exp_name for _ in subjects]
    if confounds is None:
        confounds = [confounds for _ in subjects]
>>>>>>> 0d2de778

    # Actually do the loading
    data = map(fmri_dataset, subjects, problem, roi_name, mask_name,
               exp_name, frames, confounds)

-    # Potentially collapse across some stimulus frames
-    for dset in data:
-        if collapse is not None:
-            if isinstance(collapse, int):
-                dset["X"] = dset["X"][collapse]
-            else:
-                dset["X"] = dset["X"][collapse].mean(axis=0)
-        dset["collapse"] = collapse

    return data


def _results_fname(dataset, model, split_pred, split_name, exp_name,
                   logits, shuffle):
    """Get a path to where files storing decoding results will live."""
    project = gather_project_info()
    if exp_name is None:
        exp_name = project["default_exp"]

    roi_name = dataset["roi_name"]
    collapse = dataset["collapse"]
    problem = dataset["problem"]
    subj = dataset["subj"]

    res_path = op.join(project["analysis_dir"],
                       exp_name, subj, "mvpa",
                       problem, roi_name)

    try:
        model_str = "_".join([i[0] for i in model.steps])
    except AttributeError:
        model_str = model.__class__.__name__

    collapse_str, split_str, logit_str, shuffle_str = "", "", "", ""
    if collapse is not None:
        if isinstance(collapse, slice):
            collapse_str = "%s-%s" % (collapse.start, collapse.stop)
        else:
            collapse_str = str(collapse)
    if split_pred is not None:
        if split_name is None:
            split_str = "split"
        else:
            split_str = split_name
    if logits:
        logit_str = "logits"
    if shuffle:
        shuffle_str = "shuffle"

    res_fname = "_".join([model_str, collapse_str, split_str,
                          logit_str, shuffle_str])
    res_fname = re.sub("_{2,}", "_", res_fname)
    res_fname = res_fname.strip("_") + ".npz"
    res_fname = op.join(res_path, res_fname)

    return res_fname


def _hash_decoder(ds, model, split_pred=None, n_iter=None, random_seed=None):
    """Hash the inputs to a decoding analysis."""
    ds_hash = hashlib.sha1()
    try:
        ds_hash.update(ds["X"].data)
    except AttributeError:
        ds_hash.update(ds["X"].copy().data)
    ds_hash.update(ds["y"].data)
    ds_hash.update(ds["runs"])
    ds_hash.update(str(model))
    if split_pred is not None:
        ds_hash.update(split_pred.data)
    if n_iter is not None:
        ds_hash.update(str(n_iter))
    if random_seed is not None:
        ds_hash.update(str(random_seed))
    return ds_hash.hexdigest()


def _decode_subject(dataset, model, split_pred=None,
                    cv_method="run", n_jobs=1):
    """Internal decoding function to allow for simpler testing."""
    # TODO maybe move this to moss?

    # Get direct references to the data
    X = dataset["X"]
    y = dataset["y"]
    runs = dataset["runs"]

    # Set up the cross-validation
    indices = True if split_pred is None else False
    if cv_method == "run":
        cv = LeaveOneLabelOut(runs, indices=indices)
    elif cv_method == "sample":
        cv = LeaveOneOut(len(y), indices=indices)
    else:
        cv = cv_method

    if X.ndim < 3:
        X = [X]

    # Do the decoding
    scores = []
    for X_i in X:
        if split_pred is None:
            score = cross_val_score(model, X_i, y, cv=cv,
                                    n_jobs=n_jobs).mean()
            scores.append(score)
        else:
            n_bins = len(np.unique(split_pred))
            bin_scores = [[] for i in range(n_bins)]
            for train, test in cv:
                model.fit(X_i[train], y[train])
                for bin in range(n_bins):
                    idx = np.logical_and(test, split_pred == bin)
                    bin_score = model.score(X_i[idx], y[idx])
                    bin_scores[bin].append(bin_score)
            scores.append(np.mean(bin_scores, axis=1))
    scores = np.atleast_1d(np.squeeze(scores))
    return scores


def _decode_subject_logits(dataset, model, split_pred=None, cv_method="run"):
    """Internal function to return logit-transformed target probabilities."""
    # Get direct references to the data
    X = dataset["X"]
    y = dataset["y"]
    runs = dataset["runs"]

    # Set up the cross-validation
    if cv_method == "run":
        cv = LeaveOneLabelOut(runs, indices=False)
    elif cv_method == "sample":
        cv = LeaveOneOut(len(y), indices=False)
    else:
        cv = cv_method

    if split_pred is None:
        split_pred = np.zeros_like(y)

    if X.ndim < 3:
        X = [X]

    n_bins = len(np.unique(split_pred))
    logits = np.empty((len(X), len(y), n_bins))
    for i, X_i in enumerate(X):
        for train, test in cv:
            ps = model.fit(X_i[train], y[train]).predict_proba(X_i[test])
            for bin_j in range(n_bins):
                bin = split_pred == bin_j
                idx = np.logical_and(test, bin)
                bin_ps = ps[bin[test]]
                bin_logits = np.log(bin_ps) - np.log(1 - bin_ps)
                target_logits = bin_logits[np.arange(idx.sum()), y[idx]]
                logits[i, idx, bin_j] = target_logits

    return logits.squeeze()


def decode_subject(dataset, model, split_pred=None, split_name=None,
                   cv_method="run", exp_name=None, logits=False, n_jobs=1):
    """Perform decoding on a single dataset.

    This function hashes the relevant inputs and uses that to store
    persistant data over multiple executions.

    Parameters
    ----------
    dataset : dict
        decoding dataset
    model : scikit-learn estimator
        model to decode with
    spit_pred : array
        bin prediction accuracies by the index values in the array.
        n_jobs will have no effect when this is used
    split_name : string
        name to associate with split results file
    cv_method : run | sample | cv arg for cross_val_score
        cross validate over runs, over samples (leave-one-out)
        or otherwise something that can be provided to the cv
        argument for sklearn.cross_val_score
    exp_name : string
        name of experiment, if not default
    logits : bool, optional
        return continuous target logit value for each observation
    n_jobs : int, optional
        number of jobs for sklean internal parallelization

    Return
    ------
    scores : array
        squeezed array of scores with (n_split, n_tp) dimensions

    """
    # Ensure some inputs
    if split_pred is not None:
        split_pred = np.asarray(split_pred)

    # Get a path to the results will live
    res_file = _results_fname(dataset, model, split_pred, split_name,
                              exp_name, logits, False)

    # Hash the inputs to the decoder
    decoder_hash = _hash_decoder(dataset, model, split_pred)

    # If the file exists and the hash matches, load and return
    if op.exists(res_file):
        res_obj = np.load(res_file)
        if decoder_hash == str(res_obj["hash"]):
            return res_obj["scores"]

    # Do the decoding with a private function so we can test it
    # without dealing with all the persistance stuff
    if logits:
        scores = _decode_subject_logits(dataset, model, split_pred, cv_method)
    else:
        scores = _decode_subject(dataset, model, split_pred, cv_method, n_jobs)

    # Save the scores to disk
    res_dict = dict(scores=scores, hash=decoder_hash)
    try:
        os.makedirs(op.dirname(res_file))
    except OSError:
        pass
    np.savez(res_file, **res_dict)

    return scores


def decode_group(datasets, model, split_pred=None, split_name=None,
                 cv_method="run", exp_name=None, logits=False, n_jobs=1,
                 dv=None):
    """Perform decoding on a sequence of datasets.

    Parameters
    ----------
    datasets : sequence of dicts
        one dataset per subject
    model : scikit-learn estimator
        model to decode with
    spit_pred : array or sequence of arrays, optional
        bin prediction accuracies by the index values in the array.
        can pass one array to use for all datasets, or a list
        of arrays with the same length as the dataset list.
        splits will form last axis of returned accuracy array.
        n_jobs will have no effect when this is used, but can
        still run in parallel over subjects using IPython.
    split_name : string
        name to associate with split results file
    cv_method : run | sample | cv arg for cross_val_score
        cross validate over runs, over samples (leave-one-out)
        or otherwise something that can be provided to the cv
        argument for sklearn.cross_val_score
    exp_name : string
        name of experiment, if not default
    logits : bool, optional
        return continuous target logit value for each observation
    n_jobs : int, optional
        number of jobs for sklean internal parallelization
    dv : IPython cluster direct view, optional
        IPython cluster to decode in parallel

    Return
    ------
    all_scores : array
        array where first dimension is subjects and second
        dimension may be timepoints

    """
    if dv is None:
        import __builtin__
        map = __builtin__.map
    else:
        map = dv.map_sync

    # Set up the lists for the map
    model = [model for d in datasets]

    try:
        if len(np.array(cv_method)) != len(datasets):
            cv_method = [cv_method for _ in datasets]
    except TypeError:
        cv_method = [cv_method for _ in datasets]

    if split_pred is None or not np.iterable(split_pred[0]):
        split_pred = [split_pred for _ in datasets]
    split_name = [split_name for _ in datasets]

    exp_name = [exp_name for _ in datasets]
    logits = [logits for _ in datasets]
    n_jobs = [n_jobs for _ in datasets]

    # Do the decoding
    all_scores = map(decode_subject, datasets, model,
                     split_pred, split_name, cv_method,
                     exp_name, logits, n_jobs)
    return np.array(all_scores)


def classifier_permutations(datasets, model, n_iter=1000, cv_method="run",
                            random_seed=None, exp_name=None, dv=None):
    """Do a randomization test on a set of classifiers with cached results.

    The randomizations can be distributed over an IPython cluster using
    the ``dv`` argument. Note that unlike the decode_group function,
    the parallelization occurs within, rather than over subjects.

    Parameters
    ----------
    datasets : list of dictionaries
        each item in the list is an mvpa dictionary
    n_iter : int
        number of permutation iterations
    cv_method : run | sample | cv arg for cross_val_score
        cross validate over runs, over samples (leave-one-out)
        or otherwise something that can be provided to the cv
        argument for sklearn.cross_val_score
    random_state : int
        seed for random state to obtain stable permutations
    exp_name : string
        experiment name if not default
    dv : IPython direct view
        view onto IPython cluster for parallel execution over iterations

    Returns
    -------
    group_scores : list of arrays
        permutation array for each item in datasets

    """
    group_scores = []
    for i_s, data in enumerate(datasets):

        # Get a path to the results will live
        res_file = _results_fname(data, model, None, None, exp_name, True)

        # Hash the inputs to the decoder
        decoder_hash = _hash_decoder(data, model, n_iter=n_iter,
                                     random_seed=random_seed)

        # If the file exists and the hash matches, load and return
        if op.exists(res_file):
            res_obj = np.load(res_file)
            if decoder_hash == str(res_obj["hash"]):
                group_scores.append(res_obj["scores"])
                continue

        # Otherwise, do the test for this dataset
        p_vals, scores = moss.randomize_classifier(data, model, n_iter,
                                                   cv_method, random_seed,
                                                   return_dist=True, dv=dv)

        # Save the scores to disk
        res_dict = dict(scores=scores, hash=decoder_hash)
        np.savez(res_file, **res_dict)

        group_scores.append(scores)

    return np.array(group_scores)<|MERGE_RESOLUTION|>--- conflicted
+++ resolved
@@ -343,7 +343,7 @@
     # Save to disk and return
     dataset = dict(X=X, y=y, runs=runs, roi_name=roi_name, subj=subj,
                    event_names=event_names, problem=problem, frames=frames,
-                   collapse=collapse, confounds=confounds, hash=ds_hash)
+                   confounds=confounds, hash=ds_hash)
     np.savez(ds_file, **dataset)
     return dataset
 
@@ -402,27 +402,22 @@
     roi_name = [roi_name for _ in subjects]
     mask_name = [mask_name for _ in subjects]
     frames = [frames for _ in subjects]
-<<<<<<< HEAD
-    exp_name = [exp_name for _ in subjects]
-=======
-    collapse = [collapse for _ in subjects]
     exp_name = [exp_name for _ in subjects]
     if confounds is None:
         confounds = [confounds for _ in subjects]
->>>>>>> 0d2de778
 
     # Actually do the loading
     data = map(fmri_dataset, subjects, problem, roi_name, mask_name,
                exp_name, frames, confounds)
 
--    # Potentially collapse across some stimulus frames
--    for dset in data:
--        if collapse is not None:
--            if isinstance(collapse, int):
--                dset["X"] = dset["X"][collapse]
--            else:
--                dset["X"] = dset["X"][collapse].mean(axis=0)
--        dset["collapse"] = collapse
+    # Potentially collapse across some stimulus frames
+    for dset in data:
+        if collapse is not None:
+            if isinstance(collapse, int):
+                dset["X"] = dset["X"][collapse]
+            else:
+                dset["X"] = dset["X"][collapse].mean(axis=0)
+        dset["collapse"] = collapse
 
     return data
 
